--- conflicted
+++ resolved
@@ -13,12 +13,7 @@
                 }
             ]
             , "paths": [
-<<<<<<< HEAD
-                "{PunyJS.ui.cl.args}/_CmdArgs.js"
-=======
-                "{PunyJS.core}/regexp/_RegExp.js"
-                , "{PunyJS.cmdArgs}/_CmdArgs.js"
->>>>>>> 2ebef736
+                "{PunyJS.cmdArgs}/_CmdArgs.js"
             ]
             , "moduleExport": "cmdArgs"
             , "config": {
